--- conflicted
+++ resolved
@@ -132,32 +132,6 @@
                 if ftype == 'text/xml' and href:
                     self.xmlFiles[repID].append(self.SAFE_dir / href[1:])
 
-<<<<<<< HEAD
-    # Baseline N0207 for S2L2A products has typos in paths
-    if '_N0207_' in self.product_id:
-        logger.info('Fixing paths for baseline N0207')
-        for i,f in self.xmlFiles.items():
-            self.xmlFiles[i] = pathlib.Path(str.replace(str(f), '/ANULE/', '/GRANULE/').replace('/TASTRIP/', '/DATASTRIP/'))
-    elif '_N0208_' in self.product_id:
-        logger.info('Fixing paths for baseline N0208')
-        for i, f in self.xmlFiles.items():
-            if 'wp_in_progress' in str(f):
-                tmp1 = str(f).split('.SAFE')
-                try:
-                    tmp2 = str(f).split('GRANULE')
-                    self.xmlFiles[i] = pathlib.Path(tmp1[0] + '.SAFE/GRANULE' + tmp2[1])
-                except IndexError:
-                    tmp2 = str(f).split('DATASTRIP')
-                    self.xmlFiles[i] = pathlib.Path(tmp1[0] + '.SAFE/DATASTRIP' + tmp2[1])
-        for i, f in self.imageFiles.items():
-            if 'wp_in_progress' in str(f):
-                tmp1 = str(f).split('.SAFE')
-                if 'GRANULE' in str(f):
-                    tmp2 = str(f).split('GRANULE')
-                    self.imageFiles[i] = pathlib.Path(tmp1[0] + '.SAFE/GRANULE' + tmp2[1])
-
-=======
->>>>>>> 7d8a4f63
     # Set gdal object
     if sat == 'S2' and not self.dterrengdata:
         gdalFile = str(self.xmlFiles['S2_{}_Product_Metadata'.format(self.processing_level)])
@@ -174,12 +148,30 @@
     if sat == 'S2':
         # Offset parameters for N0400 baseline, for both L1C and L2A products
         if self.baseline == 'N0400':
-            logger.debug('Adding offset parameters for N0400')
+            logger.info('Adding offset parameters for N0400')
             root_offset = xml_read(gdalFile)
             if self.processing_level == 'Level-2A':
                 self.globalAttribs['BOA_ADD_OFFSET'] = root_offset.find('.//BOA_ADD_OFFSET').text
             elif self.processing_level == 'Level-1C':
                 self.globalAttribs['RADIO_ADD_OFFSET'] = root_offset.find('.//RADIO_ADD_OFFSET').text
+        # Baseline N0208 for S2L2A products has typos in paths
+        elif self.baseline == '_N0208_':
+            logger.info('Fixing paths for baseline N0208')
+            for i, f in self.xmlFiles.items():
+                if 'wp_in_progress' in str(f):
+                    tmp1 = str(f).split('.SAFE')
+                    try:
+                        tmp2 = str(f).split('GRANULE')
+                        self.xmlFiles[i] = pathlib.Path(tmp1[0] + '.SAFE/GRANULE' + tmp2[1])
+                    except IndexError:
+                        tmp2 = str(f).split('DATASTRIP')
+                        self.xmlFiles[i] = pathlib.Path(tmp1[0] + '.SAFE/DATASTRIP' + tmp2[1])
+            for i, f in self.imageFiles.items():
+                if 'wp_in_progress' in str(f):
+                    tmp1 = str(f).split('.SAFE')
+                    if 'GRANULE' in str(f):
+                        tmp2 = str(f).split('GRANULE')
+                        self.imageFiles[i] = pathlib.Path(tmp1[0] + '.SAFE/GRANULE' + tmp2[1])
         # Baseline N0207 for S2L2A products has typos in paths
         elif self.baseline == 'N0207':
             logger.info('Fixing paths for baseline N0207')
