#!/usr/bin/python3

# Name:          s2_reader_and_NetCDF_converter.py
# Purpose:       Read Sentinel-2 MSI L1C/L2A data from ESA SAFE into a single
#                object with methods for extracting variables, tabels, gml
#                files, etc. as raster layers as well as a method converting
#                the product to netCDF.
#
#                Note: the routine also works for S2 MSI L1C products produced
#                by ESA with Norwegian DEM (*DTERRENGDATA* products).
#
# Author(s):     Trygve Halsne, Elodie Fernandez
# Created:
# Modifications:
# Copyright:     (c) Norwegian Meteorological Institute, 2018
#
# Need to use gdal 2.1.1-> to have support of the SAFE reader

import pathlib
import sys
import math
from collections import defaultdict
import datetime as dt
<<<<<<< HEAD
import pytz
=======
import lxml.etree as ET
>>>>>>> e3fd9c31
import netCDF4
import numpy as np
import osgeo.osr as osr
import pyproj
import scipy.ndimage
from osgeo import gdal
import geopandas as geopd
import safe_to_netcdf.utils as utils
import safe_to_netcdf.constants as cst
import logging
import rasterio
gdal.UseExceptions()


logger = logging.getLogger(__name__)


class Sentinel2_reader_and_NetCDF_converter:
    ''' Class for reading Sentinel-2 MSI L1C/L2A products from SAFE with methods for
        reading auxilary information as e.g. clouds, solar and view angles.
        In addition, it is possible to convert product into NetCDF4/CF (1.6).

        The implemented methods uses standard python libraries as
        gdal(v. > 2.1.1), numpy, lxml etc.

        Keyword arguments:
        SAFE_file -- absolute path to zipped file
        SAFE_outpath -- output storage location for unzipped SAFE product
        '''

    def __init__(self, product, indir, outdir, colhub_uuid=None):
        self.uuid = colhub_uuid
        self.product_id = product
        self.input_zip = (indir / product).with_suffix('.zip')
        self.baseline = self.product_id.split('_')[3]
        self.SAFE_dir = (outdir / self.product_id).with_suffix('.SAFE')
        self.processing_level = 'Level-' + self.product_id.split('_')[1][4:6]
        self.xmlFiles = defaultdict(list)
        self.imageFiles = defaultdict(list)
        self.globalAttribs = {}
        self.src = None
<<<<<<< HEAD
        self.t0 = dt.datetime.now(tz=pytz.utc)
=======
        self.t0 = dt.datetime.now(dt.timezone.utc)
>>>>>>> e3fd9c31
        self.ncout = None  # NetCDF output file
        self.reference_band = None
        self.dterrengdata = False  # variable saying if products is Norwegian DEM L1C
        self.sunAndViewAngles = defaultdict(list)
        self.vectorInformation = defaultdict(list)
        self.image_list_dterreng = []
        self.read_ok = True

        self.main()

    def main(self):
        """ Main method for traversing and reading key values from SAFE
            directory.
        """

        # 1) unzip SAFE archive
        utils.uncompress(self)

        # 2) Set some of the global __init__ variables
        utils.initializer(self)

        # 3) Read sun and view angles
        logger.info('Read view and sun angles')

        if self.dterrengdata:
            currXml = self.xmlFiles.get('MTD_TL', None)
        elif self.baseline == "N0207":
            currXml = self.xmlFiles['S2_{}_Tile1_Data'.format(self.processing_level)]
        else:
            currXml = self.xmlFiles['S2_{}_Tile1_Metadata'.format(self.processing_level)]
        # Check for both None and empty list
        if currXml is None or not currXml:
            logger.error("xml file not found in SAFE directory. Hence exiting")
            self.read_ok = False
            return False
        self.readSunAndViewAngles(currXml)

    def write_to_NetCDF(self, nc_outpath, compression_level, chunk_size=(1, 32, 32)):
        """ Method writing output NetCDF product.

        Keyword arguments:
        nc_outpath -- output path where NetCDF file should be stored
        compression_level -- compression level on output NetCDF file (1-9)
        chunk_size -- chunk_size
        """

        logger.info("------------START CONVERSION FROM SAFE TO NETCDF-------------")

        # Status
        logger.info('Creating NetCDF file')
        utils.memory_use(self.t0)

        # Deciding a reference band
        #todo dterreng warning coming from here?
        # yes -> self.src.GetSubDatasets() ok but the gdal.Open does not work
        # add break? how to remove warning from dterr?
        for k, v in self.src.GetSubDatasets():
            if v.find('10m') > 0:
                self.reference_band = gdal.Open(k)

        # frequency bands
        nx = self.reference_band.RasterXSize  # number of pixels for 10m spatial resolution
        ny = self.reference_band.RasterYSize  # number of pixels for 10m spatial resolution
        
        # sun and view angles raster resolution
        nxa, nya = self.sunAndViewAngles[list(self.sunAndViewAngles)[0]].shape  

        # output filename
        out_netcdf = (nc_outpath / self.product_id).with_suffix('.nc')

        with (netCDF4.Dataset(out_netcdf, 'w', format='NETCDF4')) as ncout:
            ncout.createDimension('time', 0)
            ncout.createDimension('x', nx)
            ncout.createDimension('y', ny)
            ncout.createDimension('raster_band_id', len(cst.s2_bands_order.keys()))
            ncout.createDimension('xa', nxa)
            ncout.createDimension('ya', nya)

            utils.create_time(ncout, self.globalAttribs["PRODUCT_START_TIME"])

            # Add projection coordinates
            ##########################################################
            # Status
            logger.info('Adding projection coordinates')
            utils.memory_use(self.t0)

            xnp, ynp = self.genLatLon(nx, ny, latlon=False)  # Assume gcps are on a regular grid

            ncx = ncout.createVariable('x', 'i4', 'x', zlib=True, complevel=compression_level)
            ncx.units = 'm'
            ncx.standard_name = 'projection_x_coordinate'
            ncx[:] = xnp

            ncy = ncout.createVariable('y', 'i4', 'y', zlib=True, complevel=compression_level)
            ncy.units = 'm'
            ncy.standard_name = 'projection_y_coordinate'
            ncy[:] = ynp
            
            # Add projection raster band id variable
            ##########################################################
            nc_rasterband_id = ncout.createVariable('band_id', 'i4', 'raster_band_id', zlib=True, complevel=compression_level)
            nc_rasterband_id.long_name = 'raster band id'
            nc_rasterband_id[:] = np.array(list(cst.s2_bands_order.keys()))
            nc_rasterband_id.flag_values = np.array(list(
                            cst.s2_bands_order.keys()),
                                                      dtype=np.int8)
            nc_rasterband_id.flag_meanings = ' '.join(
                            [value for value in list(cst.s2_bands_order.values())])
            

            # Add raw measurement layers
            # Currently adding TCI
            # NODATA = 0 (ie. fillvalue) from
            # https://sentinel.esa.int/documents/247904/685211/Sentinel-2-Products-Specification
            # -Document
            ##########################################################
            # Status
            logger.info('Adding frequency bands layers')
            utils.memory_use(self.t0)

            if self.dterrengdata:
                # For DTERR data, gdal fails to properly do the src.GetSubDatasets()
                # so manually read the list of images created beforehand
                images = [[str(i), i.stem] for i in self.image_list_dterreng]
            else:
                images = self.src.GetSubDatasets()
            for k, v in images:
                subdataset = gdal.Open(k)
                subdataset_geotransform = subdataset.GetGeoTransform()
                # True color image (8 bit true color image)
                if ("True color image" in v) or ('TCI' in v):
                    continue
                # Reflectance data for each band
                else:
                    for i in range(1, subdataset.RasterCount + 1):
                        current_band = subdataset.GetRasterBand(i)
                        if self.dterrengdata:
                            band_metadata = None
                            varName = cst.s2_bands_aliases[v[-3::]]
                        else:
                            band_metadata = current_band.GetMetadata()
                            varName = band_metadata['BANDNAME']
                        if varName.startswith('B'):
                            varout = ncout.createVariable(varName, np.uint16, ('time', 'y', 'x'), fill_value=0,
                                                          zlib=True, complevel=compression_level)
                            varout.units = "1"
                            varout.grid_mapping = "UTM_projection"
                            if self.processing_level == 'Level-2A':
                                varout.standard_name = 'surface_bidirectional_reflectance'
                            else:
                                varout.standard_name = 'toa_bidirectional_reflectance'
                            varout.long_name = 'Reflectance in band %s' % varName
                            if band_metadata:
                                varout.bandwidth = band_metadata['BANDWIDTH']
                                varout.bandwidth_unit = band_metadata['BANDWIDTH_UNIT']
                                varout.wavelength = band_metadata['WAVELENGTH']
                                varout.wavelength_unit = band_metadata['WAVELENGTH_UNIT']
                                varout.solar_irradiance = band_metadata['SOLAR_IRRADIANCE']
                                varout.solar_irradiance_unit = band_metadata['SOLAR_IRRADIANCE_UNIT']
                            varout._Unsigned = "true"
                            # from DN to reflectance
                            logger.debug((varName, subdataset_geotransform))
                            if subdataset_geotransform[1] != 10:
                                current_size = current_band.XSize
                                band_measurement = scipy.ndimage.zoom(
                                    input=current_band.GetVirtualMemArray(), zoom=nx / current_size,
                                    order=0)
                            else:
                                band_measurement = current_band.GetVirtualMemArray()
                            varout[0, :, :] = band_measurement

            # set grid mapping
            ##########################################################
            source_crs = osr.SpatialReference()
            source_crs.ImportFromWkt(self.reference_band.GetProjection())
            nc_crs = ncout.createVariable('UTM_projection', np.int32)
            nc_crs.latitude_of_projection_origin = source_crs.GetProjParm('latitude_of_origin')
            nc_crs.proj4_string = source_crs.ExportToProj4()
            nc_crs.crs_wkt = source_crs.ExportToWkt()
            nc_crs.semi_major_axis = source_crs.GetSemiMajor()
            nc_crs.scale_factor_at_central_meridian = source_crs.GetProjParm('scale_factor')
            nc_crs.longitude_of_central_meridian = source_crs.GetProjParm('central_meridian')
            nc_crs.grid_mapping_name = source_crs.GetAttrValue('PROJECTION').lower()
            nc_crs.semi_minor_axis = source_crs.GetSemiMinor()
            nc_crs.false_easting = source_crs.GetProjParm('false_easting')
            nc_crs.false_northing = source_crs.GetProjParm('false_northing')
            nc_crs.epsg_code = source_crs.GetAttrValue('AUTHORITY', 1)
            nc_crs.crs_wkt = self.reference_band.GetProjection()

            # Add vector layers
            ##########################################################
            # Status
            logger.info('Adding masks layers')
            utils.memory_use(self.t0)
            gdal_nc_data_types = {'Byte': 'u1', 'UInt16': 'u2'}

            # Add specific Level-1C or Level-2A layers
            ##########################################################
            # Status
            specific_layers_kv = {}
            utils.memory_use(self.t0)
            gdal_nc_data_types = {'Byte': 'u1', 'UInt16': 'u2'}

            if self.processing_level == 'Level-1C':
                logger.info('Adding Level-1C specific layers')
                for layer in cst.s2_l1c_layers:
                    for k, v in self.imageFiles.items():
                        if layer in k:
                            specific_layers_kv[k] = cst.s2_l1c_layers[k]
                        elif layer in str(v):
                            logger.debug((layer, str(v), k))
                            specific_layers_kv[k] = cst.s2_l1c_layers[layer]
                

            elif self.processing_level == 'Level-2A':
                logger.info('Adding Level-2A specific layers')
                for layer in cst.s2_l2a_layers:
                    for k, v in self.imageFiles.items():
                        if layer in k:
                            specific_layers_kv[k] = cst.s2_l2a_layers[k]
                        elif layer in str(v):
                            logger.debug((layer, str(v), k))
                            specific_layers_kv[k] = cst.s2_l2a_layers[layer]

            for k, v in specific_layers_kv.items():
                logger.debug((k, v))
                varName, longName = v.split(',')
                SourceDS = gdal.Open(str(self.imageFiles[k]), gdal.GA_ReadOnly)
                nb_rasterBands =  SourceDS.RasterCount 
                    
                if SourceDS.RasterCount > 1:
                    logger.info("Raster data contains more than one layer")
                         
                for i in range(1,nb_rasterBands+1):
                    if nb_rasterBands>1:
                        varName =  v.split(',')[0].split()[i-1]
                        longName =  v.split(',')[1].split('-')[i-1]
                    NDV = SourceDS.GetRasterBand(i).GetNoDataValue()
                    xsize = SourceDS.RasterXSize
                    ysize = SourceDS.RasterYSize
                    GeoT = SourceDS.GetGeoTransform()
                    logger.info("{}".format(GeoT))
                    DataType = gdal_nc_data_types[
                        gdal.GetDataTypeName(SourceDS.GetRasterBand(i).DataType)]
                    varout = ncout.createVariable(varName, DataType, ('time', 'y', 'x'), fill_value=0,
                                                  zlib=True, complevel=compression_level, chunksizes=chunk_size)
                    varout.grid_mapping = "UTM_projection"
                    varout.long_name = longName
                    if varName == "SCL":
                        varout.flag_values = np.array(list(
                            cst.s2_scene_classification_flags.values()),
                                                      dtype=np.int8)
                        varout.flag_meanings = ' '.join(
                            [key for key in list(cst.s2_scene_classification_flags.keys())])
    
                    if GeoT[1] != 10:
                        raster_data = scipy.ndimage.zoom(input=SourceDS.GetRasterBand(i).GetVirtualMemArray(),
                                                         zoom=nx / xsize, order=0)
                    else:
                        raster_data = SourceDS.GetRasterBand(i).GetVirtualMemArray()
                    varout[0, :] = raster_data

            # Add sun and view angles
            ##########################################################
            # Status
            logger.info('Adding sun and view angles in native resolution')
            utils.memory_use(self.t0)
            
            varout_view_azimuth = ncout.createVariable('view_azimuth', np.float32, ('time','raster_band_id', 'ya', 'xa'), fill_value=netCDF4.default_fillvals['f4'],
                                                  zlib=True, complevel=compression_level)
            varout_view_azimuth.units = 'degree'
            varout_view_azimuth.long_name = 'Viewing incidence azimuth angle' 
            varout_view_azimuth.comment = 'Original 22x22 pixel resolution'

            varout_view_zenith = ncout.createVariable('view_zenith', np.float32, ('time','raster_band_id', 'ya', 'xa'), fill_value=netCDF4.default_fillvals['f4'],
                                                  zlib=True, complevel=compression_level)
            varout_view_zenith.units = 'degree'
            varout_view_zenith.long_name = 'Viewing incidence zenith angle' 
            varout_view_zenith.comment = 'Original 22x22 pixel resolution'

            counter = 1
            for k, v in list(self.sunAndViewAngles.items()):
                logger.debug(("Handeling %i of %i" % (counter, len(self.sunAndViewAngles))))

                if 'sun' in k:
                    varout = ncout.createVariable(k, np.float32, ('time', 'ya', 'xa'), fill_value=netCDF4.default_fillvals['f4'],
                                                  zlib=True, complevel=compression_level)
                    varout.units = 'degree'
                    varout.long_name = 'Solar %s angle' % k.split('_')[-1]
                    varout.comment = 'Original 22x22 pixel resolution'
                    varout[0, :, :] = v
                elif 'zenith' in k :
                    band_id = k.split('_')[-1]                    
                    varout_view_zenith[0,utils.get_key(cst.s2_bands_order,band_id), :, :] = v                
                elif 'azimuth' in k :
                    band_id = k.split('_')[-1]                    
                    varout_view_azimuth[0,utils.get_key(cst.s2_bands_order,band_id), :, :] = v                

                counter += 1

            # Add orbit specific data
            ##########################################################
            # Status
            logger.info('Adding satellite orbit specific data')
            utils.memory_use(self.t0)

<<<<<<< HEAD
            root = utils.xml_read(self.mainXML)
            if not self.dterrengdata:
                self.globalAttribs['orbitNumber'] = root.find('.//safe:orbitNumber',
                                                              namespaces=root.nsmap).text
            else:
                self.globalAttribs['orbitNumber'] = root.find('.//SENSING_ORBIT_NUMBER').text

            ncout.createDimension('orbit_dim', 3)
            nc_orb = ncout.createVariable('orbit_data', np.int32, ('time', 'orbit_dim'))
            rel_orb_nb = self.globalAttribs['DATATAKE_1_SENSING_ORBIT_NUMBER']
            orb_nb = self.globalAttribs['orbitNumber']
            orb_dir = self.globalAttribs['DATATAKE_1_SENSING_ORBIT_DIRECTION']
            platform = self.globalAttribs['DATATAKE_1_SPACECRAFT_NAME']

            nc_orb.relativeOrbitNumber = rel_orb_nb
            nc_orb.orbitNumber = orb_nb
            nc_orb.orbitDirection = orb_dir
            nc_orb.platform = platform
            nc_orb.description = "Values structured as [relative orbit number, orbit number, " \
                                 "platform]. platform corresponds to 0:Sentinel-2A, 1:Sentinel-2B.."
            nc_orb[0, :] = [int(rel_orb_nb), int(orb_nb), cst.platform_id[platform]]
=======
            for k, xmlfile in self.xmlFiles.items():
                if xmlfile and xmlfile.suffix == '.xml':
                        xmlString = self.xmlToString(xmlfile)

                        if xmlString:
                            dim_name = str('dimension_' + k.replace('-', '_'))
                            ncout.createDimension(dim_name, len(xmlString))
                            msg_var = ncout.createVariable(k.replace('-', '_'), 'S1', dim_name)
                            msg_var.long_name = str("SAFE xml file: " + k)
                            msg_var.comment = "Original SAFE xml file added as character values."
                            # todo DeprecationWarning: tostring() is deprecated. Use tobytes()
                            # instead.
                            msg_var[:] = netCDF4.stringtochar(np.array([xmlString], 'S'))

            # Add SAFE product structure as character values
            ##########################################################
            # Status
            logger.info('Adding SAFE product structure as character variable')
            if self.SAFE_structure:
                dim_name = str('dimension_SAFE_structure')
                ncout.createDimension(dim_name, len(self.SAFE_structure))
                msg_var = ncout.createVariable("SAFE_structure", 'S1', dim_name)
                msg_var.comment = "Original SAFE product structure xml file as character values."
                msg_var.long_name = "Original SAFE product structure."
                msg_var[:] = netCDF4.stringtochar(np.array([self.SAFE_structure], 'S'))

            if self.processing_level == 'Level-2A':
                # Add orbit specific data
                ##########################################################
                # Status
                logger.info('Adding satellite orbit specific data')

                platform_id = {"Sentinel-2A":0, "Sentinel-2B":1,
                               "Sentinel-2C":2,"Sentinel-2D":3,}
                #orb_dir_id = {"DESCENDING":0, "":1,
                #print(self.xmlFiles)

                #if self.xmlFiles['manifest']:
                #tree = ET.parse(self.SAFE_dir+'/manifest.safe')
                tree = ET.parse(str(self.SAFE_dir/'manifest.safe'))
                root = tree.getroot()
                self.globalAttribs['orbitNumber'] = root.find('.//safe:orbitNumber',namespaces=root.nsmap).text

                dim_orb = ncout.createDimension('orbit_dim',3)
                nc_orb = ncout.createVariable('orbit_data',np.int32,('time','orbit_dim'))
                rel_orb_nb = self.globalAttribs['DATATAKE_1_SENSING_ORBIT_NUMBER']
                orb_nb = root.find('.//safe:orbitNumber',namespaces=root.nsmap).text
                orb_dir = self.globalAttribs['DATATAKE_1_SENSING_ORBIT_DIRECTION']
                platform = self.globalAttribs['DATATAKE_1_SPACECRAFT_NAME']

                nc_orb.relativeOrbitNumber = rel_orb_nb
                nc_orb.orbitNumber = orb_nb
                nc_orb.orbitDirection = orb_dir
                nc_orb.platform = platform
                nc_orb.description = "Values structured as [relative orbit number, orbit number, platform]. platform corresponds to 0:Sentinel-2A, 1:Sentinel-2B.."

                nc_orb[0,:] = [int(rel_orb_nb),int(orb_nb),platform_id[platform]]
>>>>>>> e3fd9c31

            # Add global attributes

            logger.info('Adding global attributes')
            utils.memory_use(self.t0)

<<<<<<< HEAD
            # todo: add all metadata needed to create MMD file? so that then we can use nc2mmd from senda project?
            # todo: add link to colhub?
            # todo: keep all gdal global attributes?
            # Generic global attributes - for all NBS products
            #self.globalAttribs.append(cst.global_attributes)
            self.globalAttribs.update(cst.global_attributes)
            # Global attributes for all S2 products
            self.globalAttribs.update(cst.s2_attributes)
            # Global attributes specific to level
            self.globalAttribs.update(cst.s2_level_attributes[self.processing_level])

            nowstr = self.t0.isoformat()
            ncout.netcdf4_version_id = netCDF4.__netcdf4libversion__
            ncout.file_creation_date = nowstr
            # todo: how to add history in cste file?
            self.globalAttribs['history'] = nowstr + ". Converted from SAFE to NetCDF by NBS team."
            self.globalAttribs['relativeOrbitNumber'] = self.globalAttribs.pop('DATATAKE_1_SENSING_ORBIT_NUMBER')
=======
            utils.get_global_attributes(self)
>>>>>>> e3fd9c31
            ncout.setncatts(self.globalAttribs)
            ncout.sync()

            ### Status
            logger.info('Finished.')
            utils.memory_use(self.t0)

        return out_netcdf.is_file()

    def readSunAndViewAngles(self, xmlfile):
        """ Method for reading sun and view angles from Sentinel-2
            annotation files.
        """

        root = utils.xml_read(xmlfile)

        angles_view_list = root.findall('.//Tile_Angles')[0]
        angle_step = float(root.findall('.//COL_STEP')[0].text)  # m
        col_step = float(root.findall('.//ROW_STEP')[0].text)  # m
        nx = int(root.xpath(str(
            '//n1:{}_Tile_ID/n1:Geometric_Info/Tile_Geocoding/Size[@resolution=10]/NROWS'.format(
                self.processing_level)), namespaces=root.nsmap)[0].text)  # nb of rows
        ny = int(root.xpath(str(
            '//n1:{}_Tile_ID/n1:Geometric_Info/Tile_Geocoding/Size[@resolution=10]/NCOLS'.format(
                self.processing_level)), namespaces=root.nsmap)[0].text)  # nb of columns
        spatial_resolution = 10

        angle_len = int(math.ceil(nx * spatial_resolution / angle_step))
        sun_zenith = np.zeros((angle_len, angle_len), dtype=np.float32)
        sun_azimuth = np.zeros((angle_len, angle_len), dtype=np.float32)
        angle_step = int(math.ceil(nx / float(angle_len)))
        incidence_angles_list = angles_view_list.findall('Viewing_Incidence_Angles_Grids')

        # Sun angles
        for angle in angles_view_list.find('Sun_Angles_Grid'):
            # print('\t',angle.tag)
            counter_entry = 0
            values_list = angle.find('Values_List')
            for value_entry in values_list[0:-1]:
                if angle.tag == 'Zenith':
                    tmp_sun = np.array([float(i) for i in value_entry.text.split()])[0:-1]
                    sun_zenith[counter_entry, :] = tmp_sun
                    counter_entry += 1
                if angle.tag == 'Azimuth':
                    tmp_sun = np.array([float(i) for i in value_entry.text.split()])[0:-1]
                    sun_azimuth[counter_entry, :] = tmp_sun
                    counter_entry += 1

        self.sunAndViewAngles['sun_zenith'] = sun_zenith
        self.sunAndViewAngles['sun_azimuth'] = sun_azimuth

        # View angles
        counter_angle = 0
        for BANDID in np.array(list(cst.s2_bands_order.keys())):
            tmp_view_zenith = np.zeros((angle_len, angle_len), dtype=np.float32)
            tmp_view_azimuth = np.zeros((angle_len, angle_len), dtype=np.float32)
            tmp_view_zenith[:] = np.nan
            tmp_view_azimuth[:] = np.nan
            for incidence_angles in incidence_angles_list:
                if int(incidence_angles.attrib['bandId']) == BANDID:
                    # print('\t',incidence_angles.attrib)
                    for angle in incidence_angles:
                        values_list = angle.find('Values_List')
                        counter_entry = 0
                        for value_entry in values_list[0:-1]:
                            if angle.tag == 'Zenith':
                                tmp_angle = np.array([float(i) for i in value_entry.text.split()])[
                                            0:-1]
                                tmp_view_zenith[counter_entry, np.isnan(tmp_angle) == False] = \
                                tmp_angle[np.isnan(tmp_angle) == False]
                                counter_entry += 1
                            if angle.tag == 'Azimuth':
                                tmp_angle = np.array([float(i) for i in value_entry.text.split()])[
                                            0:-1]
                                tmp_view_azimuth[counter_entry, np.isnan(tmp_angle) == False] = \
                                tmp_angle[np.isnan(tmp_angle) == False]
                                counter_entry += 1
                    counter_angle += 1
                self.sunAndViewAngles[
                    str('view_zenith_' + cst.s2_bands_order[BANDID])] = tmp_view_zenith
                self.sunAndViewAngles[
                    str('view_azimuth_' + cst.s2_bands_order[BANDID])] = tmp_view_azimuth

    def resample_angles(self, angles, new_dim, angles_length, angles_height, step, type=np.float32):
        ''' Resample angles to get 1-1 with original output.
            angles: numpy array
            new_dim: new dimension (one number, assumes quadratic)
            angles_length: nb. columns in angles array
            angles_height: nb. rows in angles array
            step: stepsize for new dimension
            type: numpy dtype. float32 default
            '''
        angles_resampled = np.zeros((new_dim, new_dim), dtype=type)
        for i in range(angles_length):
            for j in range(angles_height):
                if not i == angles_length - 1 and not j == angles_height - 1:
                    angles_resampled[i * step:i * step + step, j * step:j * step + step] = angles[
                        i, j]
                else:
                    angles_resampled[i * step:new_dim, j * step:new_dim] = angles[i, j]
        return angles_resampled

    def genLatLon(self, nx, ny, latlon=True):
        """ Method providing latitude and longitude arrays or projection
            coordinates depending on latlon argument."""

        ulx, xres, xskew, uly, yskew, yres = self.reference_band.GetGeoTransform()  # ulx - upper
        # left x, uly - upper left y

        # x and y in UTM coordinates
        xnp = np.arange(nx) * xres + ulx
        ynp = np.arange(ny) * yres + uly

        if not latlon:
            return xnp, ynp

        # Generate coordinate mesh (UTM) Correct lat lon for center pixel
        indices = np.indices((nx, ny), dtype=np.int32)
        xp = np.int32(ulx + (xres * 0.5)) + indices[1] * np.int32(xres) + indices[1] * np.int32(
            xskew)
        yp = np.int32(uly - (yres * 0.5)) + indices[0] * np.int32(yres) + indices[0] * np.int32(
            yskew)

        current_projection = pyproj.CRS.from_string(self.reference_band.GetProjection())
        target_projection = pyproj.CRS.from_proj4('+proj=longlat +ellps=WGS84')
        longitude, latitude = pyproj.Transformer.from_crs(current_projection, target_projection).transform(xp, yp)

        return latitude, longitude

    def write_vector(self, vectorfile, ncfile):
        """

        Write content of a shapefile in netcdf - following CF 1.8 convention
        Input file can be: any vector-based spatial data (including shape, gml, geojson, ...).
        Input data can be: polygon(s) with no holes.

        Args:
            vectorfile [pathlib.Path]: input vector file
            ncfile     [pathlib.Path]: output nc file, already existing and open for writing
        Returns: N/A

        """

        # -------------------------------
        #    Read input information
        # -------------------------------

        # Read data from vector file. Exits if no data found.
        try:
            src = geopd.read_file(vectorfile)
        except ValueError:
            print(f'No data in {vectorfile}')
            return

        # - nb of shapes within file
        nGeometries = src.shape[0]

        # - list of nodes for each shape
        nodes = src['geometry'].apply(lambda x: x.exterior.coords)

        # - nb of nodes for each shape
        nNodesPerGeom = [len(x) for x in nodes]

        # - x, y, z coordinates for each node of each shape
        flat_nodes = [y for x in nodes for y in x]
        try:
            x, y = zip(*flat_nodes)
        except ValueError:
            x, y, z = zip(*flat_nodes)

        # Variable name in output nc file
        name = vectorfile.stem
        if name == "MSK_CLOUDS_B00":
            name = 'Clouds'

        # Read actual vector information
        flags = src.gml_id
        if name == "Clouds":
            geom_values = flags.apply(lambda x: int(x.split('.')[-1]) + 1)
        else:
            geom_values = flags.apply(lambda x: int(x[-1]) + 1)

        # -------------------------------
        #    Write to nc file
        # -------------------------------

        # Write shape data in specific group
        #shapes = ncfile.createGroup('masks')

        # Add new dimensions
        ncfile.createDimension(f'instance_{name}', nGeometries)
        ncfile.createDimension(f'node_{name}', sum(nNodesPerGeom))

        # Add new variables:

        # - geometry container
        geom = ncfile.createVariable(f'geometry_container_{name}', 'i4')
        geom.geometry_type = "polygon"
        geom.node_count = f'node_count_{name}'
        geom.node_coordinates = f'x_node_{name} y_node_{name}'    # variables containing spatial
        geom.grid_mapping = "UTM_projection"

        # - node count
        nodecount = ncfile.createVariable(f'node_count_{name}', 'i4', f'instance_{name}')
        nodecount.long_name = "count of coordinates in each instance geometry"
        nodecount[:] = nNodesPerGeom

        # - y coordinates
        ncynode = ncfile.createVariable(f'y_node_{name}', 'i4', f'node_{name}', zlib=True)
        ncynode.units = 'm'
        ncynode.standard_name = 'projection_y_coordinate'
        ncynode.axis = 'Y'
        ncynode[:] = y

        # - x coordinates
        #todo: check what standard_name should those have?
        # is it ok to have several x y coordinates?
        ncxnode = ncfile.createVariable(f'x_node_{name}', 'i4', f'node_{name}', zlib=True)
        ncxnode.units = 'm'
        ncxnode.standard_name = 'projection_x_coordinate'
        ncxnode.axis = 'X'
        ncxnode[:] = x

        # - vector information
        varout = ncfile.createVariable(name, 'byte', ('time', f'instance_{name}'))
        # todo: add a comment? before it was "Rasterized vector information."
        varout.long_name = f"{name} mask 10m resolution"
        varout.grid_mapping = "UTM_projection"
        varout.geometry = f'geometry_container_{name}'
        varout.flag_values = geom_values.values.astype('b')
        varout.flag_meanings = ' '.join(flags)
        varout[0, :] = geom_values

        return


if __name__ == '__main__':

    # Log to console
    logger = logging.getLogger()
    logger.setLevel(logging.DEBUG)
    log_info = logging.StreamHandler(sys.stdout)
    log_info.setFormatter(logging.Formatter('%(asctime)s - %(name)s - %(levelname)s - %(message)s'))
    logger.addHandler(log_info)

<<<<<<< HEAD
    workdir = pathlib.Path('/lustre/storeB/project/NBS2/sentinel/production/NorwAREA/netCDFNBS_work/test_environment/test_s2_N0400_updated')
    workdir = pathlib.Path('/lustre/storeA/users/elodief/NBS_test_data/new_s2_02')
    #workdir = pathlib.Path('/home/elodief/Data/NBS/NBS_test_data/test_s3_olci')

    indir = pathlib.Path('/lustre/storeA/users/elodief/NBS_test_data/zips')

    products = ['S2A_MSIL1C_20201028T102141_N0209_R065_T34WDA_20201028T104239']
    #products = ['S2A_MSIL2A_20210714T105031_N0301_R051_T32VMK_20210714T135226']
    ##products =['S2B_MSIL1C_20210517T103619_N7990_R008_T30QVE_20210929T075738', 'S2B_MSIL2A_20210517T103619_N7990_R008_T30QVE_20211004T113819']
=======
    #workdir = pathlib.Path('/lustre/storeA/users/elodief/NBS_test_data/fix_s2_11')
    workdir = pathlib.Path('/home/elodief/Data/NBS/NBS_test_data/processing_errors')
    products = ['S2A_MSIL2A_20220321T104731_N0400_R051_T32VNN_20220321T145616']
>>>>>>> e3fd9c31

    products = [
            'S2A_MSIL1C_20201022T100051_N0202_R122_T35WPU_20201026T035024_DTERRENGDATA',
            'S2A_MSIL1C_20201028T102141_N0209_R065_T34WDA_20201028T104239',
            'S2A_MSIL2A_20210714T105031_N0301_R051_T32VMK_20210714T135226'
    ]

    for product in products:

        outdir = workdir / product
        outdir.parent.mkdir(parents=False, exist_ok=True)
        conversion_object = Sentinel2_reader_and_NetCDF_converter(
            product=product,
            indir=indir,
            outdir=outdir)
        if conversion_object.read_ok:
            conversion_object.write_to_NetCDF(outdir, 7)


<|MERGE_RESOLUTION|>--- conflicted
+++ resolved
@@ -21,11 +21,6 @@
 import math
 from collections import defaultdict
 import datetime as dt
-<<<<<<< HEAD
-import pytz
-=======
-import lxml.etree as ET
->>>>>>> e3fd9c31
 import netCDF4
 import numpy as np
 import osgeo.osr as osr
@@ -36,7 +31,6 @@
 import safe_to_netcdf.utils as utils
 import safe_to_netcdf.constants as cst
 import logging
-import rasterio
 gdal.UseExceptions()
 
 
@@ -67,11 +61,7 @@
         self.imageFiles = defaultdict(list)
         self.globalAttribs = {}
         self.src = None
-<<<<<<< HEAD
-        self.t0 = dt.datetime.now(tz=pytz.utc)
-=======
         self.t0 = dt.datetime.now(dt.timezone.utc)
->>>>>>> e3fd9c31
         self.ncout = None  # NetCDF output file
         self.reference_band = None
         self.dterrengdata = False  # variable saying if products is Norwegian DEM L1C
@@ -378,7 +368,6 @@
             logger.info('Adding satellite orbit specific data')
             utils.memory_use(self.t0)
 
-<<<<<<< HEAD
             root = utils.xml_read(self.mainXML)
             if not self.dterrengdata:
                 self.globalAttribs['orbitNumber'] = root.find('.//safe:orbitNumber',
@@ -400,92 +389,13 @@
             nc_orb.description = "Values structured as [relative orbit number, orbit number, " \
                                  "platform]. platform corresponds to 0:Sentinel-2A, 1:Sentinel-2B.."
             nc_orb[0, :] = [int(rel_orb_nb), int(orb_nb), cst.platform_id[platform]]
-=======
-            for k, xmlfile in self.xmlFiles.items():
-                if xmlfile and xmlfile.suffix == '.xml':
-                        xmlString = self.xmlToString(xmlfile)
-
-                        if xmlString:
-                            dim_name = str('dimension_' + k.replace('-', '_'))
-                            ncout.createDimension(dim_name, len(xmlString))
-                            msg_var = ncout.createVariable(k.replace('-', '_'), 'S1', dim_name)
-                            msg_var.long_name = str("SAFE xml file: " + k)
-                            msg_var.comment = "Original SAFE xml file added as character values."
-                            # todo DeprecationWarning: tostring() is deprecated. Use tobytes()
-                            # instead.
-                            msg_var[:] = netCDF4.stringtochar(np.array([xmlString], 'S'))
-
-            # Add SAFE product structure as character values
-            ##########################################################
-            # Status
-            logger.info('Adding SAFE product structure as character variable')
-            if self.SAFE_structure:
-                dim_name = str('dimension_SAFE_structure')
-                ncout.createDimension(dim_name, len(self.SAFE_structure))
-                msg_var = ncout.createVariable("SAFE_structure", 'S1', dim_name)
-                msg_var.comment = "Original SAFE product structure xml file as character values."
-                msg_var.long_name = "Original SAFE product structure."
-                msg_var[:] = netCDF4.stringtochar(np.array([self.SAFE_structure], 'S'))
-
-            if self.processing_level == 'Level-2A':
-                # Add orbit specific data
-                ##########################################################
-                # Status
-                logger.info('Adding satellite orbit specific data')
-
-                platform_id = {"Sentinel-2A":0, "Sentinel-2B":1,
-                               "Sentinel-2C":2,"Sentinel-2D":3,}
-                #orb_dir_id = {"DESCENDING":0, "":1,
-                #print(self.xmlFiles)
-
-                #if self.xmlFiles['manifest']:
-                #tree = ET.parse(self.SAFE_dir+'/manifest.safe')
-                tree = ET.parse(str(self.SAFE_dir/'manifest.safe'))
-                root = tree.getroot()
-                self.globalAttribs['orbitNumber'] = root.find('.//safe:orbitNumber',namespaces=root.nsmap).text
-
-                dim_orb = ncout.createDimension('orbit_dim',3)
-                nc_orb = ncout.createVariable('orbit_data',np.int32,('time','orbit_dim'))
-                rel_orb_nb = self.globalAttribs['DATATAKE_1_SENSING_ORBIT_NUMBER']
-                orb_nb = root.find('.//safe:orbitNumber',namespaces=root.nsmap).text
-                orb_dir = self.globalAttribs['DATATAKE_1_SENSING_ORBIT_DIRECTION']
-                platform = self.globalAttribs['DATATAKE_1_SPACECRAFT_NAME']
-
-                nc_orb.relativeOrbitNumber = rel_orb_nb
-                nc_orb.orbitNumber = orb_nb
-                nc_orb.orbitDirection = orb_dir
-                nc_orb.platform = platform
-                nc_orb.description = "Values structured as [relative orbit number, orbit number, platform]. platform corresponds to 0:Sentinel-2A, 1:Sentinel-2B.."
-
-                nc_orb[0,:] = [int(rel_orb_nb),int(orb_nb),platform_id[platform]]
->>>>>>> e3fd9c31
 
             # Add global attributes
 
             logger.info('Adding global attributes')
             utils.memory_use(self.t0)
 
-<<<<<<< HEAD
-            # todo: add all metadata needed to create MMD file? so that then we can use nc2mmd from senda project?
-            # todo: add link to colhub?
-            # todo: keep all gdal global attributes?
-            # Generic global attributes - for all NBS products
-            #self.globalAttribs.append(cst.global_attributes)
-            self.globalAttribs.update(cst.global_attributes)
-            # Global attributes for all S2 products
-            self.globalAttribs.update(cst.s2_attributes)
-            # Global attributes specific to level
-            self.globalAttribs.update(cst.s2_level_attributes[self.processing_level])
-
-            nowstr = self.t0.isoformat()
-            ncout.netcdf4_version_id = netCDF4.__netcdf4libversion__
-            ncout.file_creation_date = nowstr
-            # todo: how to add history in cste file?
-            self.globalAttribs['history'] = nowstr + ". Converted from SAFE to NetCDF by NBS team."
-            self.globalAttribs['relativeOrbitNumber'] = self.globalAttribs.pop('DATATAKE_1_SENSING_ORBIT_NUMBER')
-=======
             utils.get_global_attributes(self)
->>>>>>> e3fd9c31
             ncout.setncatts(self.globalAttribs)
             ncout.sync()
 
@@ -731,27 +641,16 @@
     log_info.setFormatter(logging.Formatter('%(asctime)s - %(name)s - %(levelname)s - %(message)s'))
     logger.addHandler(log_info)
 
-<<<<<<< HEAD
     workdir = pathlib.Path('/lustre/storeB/project/NBS2/sentinel/production/NorwAREA/netCDFNBS_work/test_environment/test_s2_N0400_updated')
     workdir = pathlib.Path('/lustre/storeA/users/elodief/NBS_test_data/new_s2_02')
-    #workdir = pathlib.Path('/home/elodief/Data/NBS/NBS_test_data/test_s3_olci')
-
-    indir = pathlib.Path('/lustre/storeA/users/elodief/NBS_test_data/zips')
-
-    products = ['S2A_MSIL1C_20201028T102141_N0209_R065_T34WDA_20201028T104239']
-    #products = ['S2A_MSIL2A_20210714T105031_N0301_R051_T32VMK_20210714T135226']
-    ##products =['S2B_MSIL1C_20210517T103619_N7990_R008_T30QVE_20210929T075738', 'S2B_MSIL2A_20210517T103619_N7990_R008_T30QVE_20211004T113819']
-=======
-    #workdir = pathlib.Path('/lustre/storeA/users/elodief/NBS_test_data/fix_s2_11')
-    workdir = pathlib.Path('/home/elodief/Data/NBS/NBS_test_data/processing_errors')
-    products = ['S2A_MSIL2A_20220321T104731_N0400_R051_T32VNN_20220321T145616']
->>>>>>> e3fd9c31
+    workdir = pathlib.Path('/home/elodief/Data/NBS/NBS_test_data/merge')
 
     products = [
-            'S2A_MSIL1C_20201022T100051_N0202_R122_T35WPU_20201026T035024_DTERRENGDATA',
-            'S2A_MSIL1C_20201028T102141_N0209_R065_T34WDA_20201028T104239',
-            'S2A_MSIL2A_20210714T105031_N0301_R051_T32VMK_20210714T135226'
+            'S2A_MSIL1C_20220321T140851_N0400_R053_T31XFJ_20220321T162746',
+            'S2A_MSIL2A_20220321T104731_N0400_R051_T32VNN_20220321T145616'
+
     ]
+    products = ['S2A_MSIL1C_20201022T100051_N0202_R122_T35WPU_20201026T035024_DTERRENGDATA']
 
     for product in products:
 
@@ -759,7 +658,7 @@
         outdir.parent.mkdir(parents=False, exist_ok=True)
         conversion_object = Sentinel2_reader_and_NetCDF_converter(
             product=product,
-            indir=indir,
+            indir=outdir,
             outdir=outdir)
         if conversion_object.read_ok:
             conversion_object.write_to_NetCDF(outdir, 7)
