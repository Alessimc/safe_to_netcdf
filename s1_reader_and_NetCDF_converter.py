#!/usr/bin/python3

# Name:          Sentinel1_reader_and_NetCDF_converter.py
# Purpose:       Read Sentinel-1 data from ESA SAFE and convert to
#                to netCDF
# Author(s):     Trygve Halsne
# Created:
# Modifications:
# Copyright:     (c) Norwegian Meteorological Institute, 2018
#
# Need to use gdal 2.1.1-> to have support of the SAFE reader

import sys
from collections import defaultdict
from datetime import datetime
from datetime import timedelta
import netCDF4
import numpy as np
from scipy import interpolate
import pathlib
import safe_to_netcdf.utils as utils


class Sentinel1_reader_and_NetCDF_converter:
    """
        Class for reading Sentinel-1 products from SAFE with methods for
        creating variables for calibration, noise correction etc. In addition,
        it is possible to convert product into NetCDF4/CF (1.6).

        The implemented methods uses standard python libraries as
        gdal(v. > 2.1.1), numpy, lxml etc.

        Keyword arguments:
        SAFE_file -- absolute path to zipped file
        SAFE_outpath -- output storage location for unzipped SAFE product
    """

    def __init__(self, product, indir, outdir):
        self.product_id = product
        self.input_zip = (indir / product).with_suffix('.zip')
        self.SAFE_dir = (outdir / self.product_id).with_suffix('.SAFE')
        self.gcps = []  # GCPs from gdal used for generation of lat lon
        self.polarisation = []
        self.xSize = None
        self.ySize = None
        self.xmlFiles = defaultdict(list)
        self.globalAttribs = {}
        self.src = None
        self.t0 = datetime.now()
        self.ncout = None  # NetCDF output file
        self.xmlCalPixelLines = defaultdict(list)
        self.xmlCalLUTs = defaultdict(list)
        self.xmlGCPs = defaultdict(list)
        self.imageAnnotation = defaultdict(dict)
        self.noiseVectors = defaultdict(list)
        self.productMetadata = defaultdict(dict)  # list of values from image annotation files
        self.productMetadataList = defaultdict(dict)  # list of lists from image annotation files
        self.main()

    def main(self):
        """ Main method for traversing and reading key parameters from SAFE
            directory.
        """

        # 1) Fetch manifest.xml file
        utils.uncompress(self)

        # 2) Set some of the gloal parameters
        utils.initializer(self)

        gcps_ok = self.getGCPs()

        # Calibration tables
        calibrationTables = ['sigmaNought', 'betaNought', 'gamma', 'dn']
        for calXmlFile in self.xmlFiles['s1Level1CalibrationSchema']:
            #calibrationXmlFile = self.SAFE_dir / calXmlFile

            # Retrieve pixels and lines
            polarisation, cal_pixels, cal_lines = self.readPixelsLines(calXmlFile)
            self.xmlCalPixelLines[polarisation] = [np.array(cal_pixels, np.int16),
                                                   np.array(cal_lines, np.int16)]

            # Retrieve Look Up Tables
            for ct in calibrationTables:
                self.xmlCalLUTs[str(ct + '_' + polarisation)] = np.array(self.getCalTable(calXmlFile, ct), np.float32)

        # Retrieve thermal noise vectors
        for nXmlFile in self.xmlFiles['s1Level1NoiseSchema']:
            noiseVector, polarisation = self.readNoiseData(nXmlFile)
            self.noiseVectors[str(polarisation)] = noiseVector

        # Retrieve GCP parameters
        gcp_parameters = ['azimuthTime', 'slantRangeTime', 'line', 'pixel',
                          'latitude', 'longitude', 'height', 'incidenceAngle', 'elevationAngle']
        for xmlFile in self.xmlFiles['s1Level1ProductSchema']:

            for parameter in gcp_parameters:
                polarisation, values = self.getGCPValues(xmlFile, parameter)

                if not parameter == 'azimuthTime':
                    self.xmlGCPs[str(parameter + '_' + polarisation)] = np.array(values, np.float32)
                else:
                    self.xmlGCPs[str(parameter + '_' + polarisation)] = np.array(values, np.str)

        # retrieve product metadata from image annotation files
        productMetadata_parameters = [
            'missionId', 'productType', 'polarisation', 'mode', 'startTime',
            'stopTime', 'absoluteOrbitNumber', 'missionDataTakeId', 'imageNumber',
            'productQualityIndex', 'iInputDataMean', 'qInputDataMean',
            'inputDataMeanOutsideNominalRangeFlag',
            'iInputDataStdDev', 'qInputDataStdDev', 'inputDataStDevOutsideNominalRangeFlag',
            'numDownlinkInputDataGaps', 'downlinkGapsInInputDataSignificantFlag',
            'numDownlinkInputMissingLines', 'downlinkMissingLinesSignificantFlag',
            'numInstrumentInputDataGaps', 'instrumentGapsInInputDataSignificantFlag',
            'numInstrumentInputMissingLines', 'instrumentMissingLinesSignificantFlag',
            'numSsbErrorInputDataGaps', 'ssbErrorGapsInInputDataSignificantFlag',
            'numSsbErrorInputMissingLines', 'ssbErrorMissingLinesSignificantFlag',
            'chirpSourceUsed', 'pgSourceUsed', 'rrfSpectrumUsed', 'replicaReconstructionFailedFlag',
            'meanPgProductAmplitude', 'stdDevPgProductAmplitude', 'meanPgProductPhase',
            'stdDevPgProductPhase', 'pgProductDerivationFailedFlag',
            'invalidDownlinkParamsFlag', 'iBiasSignificanceFlag',
            'qBiasSignificanceFlag', 'iqGainSignificanceFlag',
            'iqQuadratureDepartureSignificanceFlag',
            'platformHeading', 'projection', 'rangeSamplingRate',
            'radarFrequency', 'azimuthSteeringRate', 'rangePixelSpacing',
            'azimuthPixelSpacing', 'azimuthTimeInterval', 'azimuthFrequency', 'numberOfSamples',
            'numberOfLines', 'zeroDopMinusAcqTime', 'incidenceAngleMidSwath',
            'rawDataAnalysisUsed', 'orbitDataFileUsed', 'attitudeDataFileUsed',
            'rxVariationCorrectionApplied', 'antennaElevationPatternApplied',
            'antennaAzimuthPatternApplied', 'antennaAzimuthElementPatternApplied',
            'rangeSpreadingLossCompensationApplied', 'srgrConversionApplied',
            'detectionPerformed', 'thermalNoiseCorrectionPerformed',
            'referenceRange', 'ellipsoidName', 'ellipsoidSemiMajorAxis',
            'ellipsoidSemiMinorAxis', 'bistaticDelayCorrectionApplied',
            'topsFilterConvention']

        productMetadataList_parameters = [
            'orbitList', 'attitudeList', 'noiseList',
            'terrainHeightList', 'azimuthFmRateList', 'sliceList',
            'inputDimensionsList', 'dcEstimateList', 'antennaPatternList',
            'coordinateConversionList', 'swathMergeList']

        for xmlFile in self.xmlFiles['s1Level1ProductSchema']:
            root = utils.xml_read(xmlFile)
            polarisation = root.find('.//polarisation').text

            for pm in productMetadata_parameters:
                variable = root.find(str('.//' + pm))
                self.productMetadata[polarisation][pm] = variable.text

            for pml in productMetadataList_parameters:
                variable = root.find(str('.//' + pml))
                self.extractProductMetadataList(variable, polarisation)

    def extractProductMetadataList(self, mother_element, polarisation):
        """ Write the input mother_element from the product xml annotation file
            to the extractProductMetadataList variable.

            Could/should be extended depending on peoples need.
        """
        listType = mother_element.tag
        if listType == 'orbitList':
            # {time1:[frame, position (x,y,z), velocity (x,y,z)], time2: ...}
            orbitDict = {}
            for orbit in mother_element.getchildren():
                time = orbit.find('.//time').text
                values = []
                position = (orbit.find('.//position/x').text,
                            orbit.find('.//position/y').text,
                            orbit.find('.//position/z').text)
                position = ' '.join(position)
                velocity = (orbit.find('.//velocity/x').text,
                            orbit.find('.//velocity/y').text,
                            orbit.find('.//velocity/z').text)
                velocity = ' '.join(velocity)
                values.append(orbit.find('.//frame').text)
                values.append(position)
                values.append(velocity)
                orbitDict[time] = values

            self.productMetadataList[polarisation][listType] = orbitDict
        elif listType == 'attitudeList':  # List of attitude and angular velocity annotation
            # records.
            pass
        elif listType == 'noiseList':  # List of noise packet records.
            pass
        elif listType == 'terrainHeightList':  # Terrain height list. This element is a list of
            # terrainHeight records that contain the average terrain height at the given zero
            # Doppler azimuth time. The actual terrain heights used by the IPF may represent
            # bilinearly interpolated values from this list. The list contains an entry for each
            # terrain height update made along azimuth.
            pass
        elif listType == 'azimuthFmRateList':  # Azimuth Frequency Modulation (FM) rate list.
            # This element is a list of azimuthFmRate records that contain the parameters needed
            # to calculate the azimuth FM rate. The list contains an entry for each azimuth FM
            # rate update made along azimuth.
            pass
        elif listType == 'sliceList':  # List of annotations for all slices in segment.  The
            # total size of the list represents the number of slices in the segment.  If product
            # composition type is Individual or Assembled, the total size of this list is 0.
            pass
        elif listType == 'inputDimensionsList':  # Input dimensions list. This element contains a
            # list of inputDimensions records which describe the number of input range samples
            # and azimuth lines.
            pass
        elif listType == 'dcEstimateList':  # List of Doppler centroid estimates that have been
            # calculated by the IPF during image processing. The list contains an entry for each
            # Doppler centroid estimate made along azimuth.
            pass
        elif listType == 'antennaPatternList':  # Antenna pattern list. This element is a list of
            # antennaPattern records that describe the antenna elevation pattern as it is updated
            # in azimuth. The list contains an entry for each AEP update made along azimuth.
            # {index1:['swath','azimuthTime', 'slantRangeTime', 'elevationAngle',
            # 'elevationPattern','incidenceAngle','terrainHeight', 'roll' ], index2: ...}
            antennaPatternDict = {}
            variables = ['swath', 'azimuthTime', 'slantRangeTime', 'elevationAngle',
                         'elevationPattern',
                         'incidenceAngle', 'terrainHeight', 'roll']
            index = 0
            for ap in mother_element.iterchildren():
                values = []
                for v in variables:
                    values.append(ap.find(str('.//' + v)).text)
                antennaPatternDict[index] = values
                index += 1

            # self.productMetadataList[polarisation][listType] = antennaPatternDict

        elif listType == 'coordinateConversionList':
            # {index1:[azimuthTime, slantRangeTime, sr0, srgrCoefficients, gr0,grsrCoefficients
            # ], index2: ...}
            coordinateConversionDict = {}
            variables = ['azimuthTime', 'slantRangeTime', 'sr0', 'srgrCoefficients', 'gr0',
                         'grsrCoefficients']
            index = 0
            for cc in mother_element.getchildren():
                values = []
                for v in variables:
                    values.append(cc.find(str('.//' + v)).text)
                coordinateConversionDict[index] = values
                index += 1

            self.productMetadataList[polarisation][listType] = coordinateConversionDict
        elif listType == 'swathMergeList':  # Merge information for IW and EW GRD products. This
            # list contains one record per swath.
            # {index1:{(sub)swath:['firstAzimuthLine','firstRangeSample','lastAzimuthLine',
            # 'lastRangeSample', 'azimuthTime']}, index2:{}}
            swathBoundsList = defaultdict(dict)
            counter = 0
            for swath in mother_element.findall('.//swathMerge'):
                current_swath = swath.find('.//swath').text
                for burst in swath.findall('.//swathBounds'):
                    values = []
                    values.append(burst.find('./firstAzimuthLine').text)
                    values.append(burst.find('./firstRangeSample').text)
                    values.append(burst.find('./lastAzimuthLine').text)
                    values.append(burst.find('./lastRangeSample').text)
                    values.append(burst.find('./azimuthTime').text)

                    swathBoundsList[counter][current_swath] = values
                    swathBoundsList[counter][current_swath] = values
                    counter += 1
            self.productMetadataList[polarisation][listType] = swathBoundsList
        else:
            print("Extraction of %s is not implemented" % listType)

    def getGCPs(self):
        """ Get product GCPs utilizing gdal """
        if self.src:
            self.gcps = self.src.GetGCPs()
            return True
        else:
            return False

    def write_to_NetCDF(self, nc_outpath, compression_level, chunk_size=(1, 31, 33)):
        """ Method intitializing output NetCDF product.

        Keyword arguments:
        nc_outpath -- output path where NetCDF file should be stored
        compression_level -- compression level on output NetCDF file (1-9)
        """

        print("------------START CONVERSION FROM SAFE TO NETCDF-------------")

        # Status
        utils.memory_use(self.t0)

        out_netcdf = (nc_outpath / self.product_id).with_suffix('.nc')
        ncout = netCDF4.Dataset(out_netcdf, 'w', format='NETCDF4')
        ncout.createDimension('time', size=None)
        ncout.createDimension('x', self.xSize)
        ncout.createDimension('y', self.ySize)

        # Set time value
        utils.create_time(ncout, self.globalAttribs["ACQUISITION_START_TIME"])

        # Add raw measurement layers
        ##########################################################
        # Status
        utils.memory_use(self.t0)

        for i in range(1, self.src.RasterCount + 1):
            band = self.src.GetRasterBand(i)
            band_metadata = band.GetMetadata()
            varName = 'Amplitude_%s' % band_metadata['POLARISATION']
            var = ncout.createVariable(varName, 'u2', ('time', 'y', 'x',),
                                       fill_value=0, zlib=True, complevel=compression_level,
                                       chunksizes=chunk_size)
            var.long_name = 'Amplitude %s-polarisation' % band_metadata['POLARISATION']
            var.units = "1"
            var.grid_mapping = "crsWGS84"
            var.standard_name = "surface_backwards_scattering_coefficient_of_radar_wave"
            var.polarisation = "%s" % band_metadata['POLARISATION']
            print((band.GetVirtualMemArray().shape))
            var[0, :, :] = band.GetVirtualMemArray()

            band = None

        # set grid mapping(?)
        ##########################################################
        nc_crs = ncout.createVariable('crsWGS84', np.int32)
        nc_crs.grid_mapping_name = "latitude_longitude"
        nc_crs.semi_major_axis = "6378137"
        nc_crs.inverse_flattening = "298.2572235604902"

        # Add calibration layers
        ##########################################################
        # Status
        print('\nAdding calibration layers')
        utils.memory_use(self.t0)

        for calibration in self.xmlCalLUTs:
            current_polarisation = calibration.split('_')[-1]
            pixels, lines = self.xmlCalPixelLines[current_polarisation]
            calibration_LUT = self.xmlCalLUTs[calibration]
            resampled_calibration = self.getCalLayer(pixels, lines, calibration_LUT)

            var = ncout.createVariable(str(calibration), 'f4', ('time', 'y', 'x',),
                                       zlib=True, complevel=compression_level,
                                       chunksizes=chunk_size)
            var.long_name = '%s calibration table' % calibration
            var.units = "1"
            var.grid_mapping = "crsWGS84"
            var.polarisation = "%s" % current_polarisation
            var[0, :, :] = resampled_calibration

            del resampled_calibration

        # Add noise layers
        ##########################################################
        # Status
        print('\nAdding noise layers')
        utils.memory_use(self.t0)

        for polarisation in self.polarisation:
            noiseCorrectionMatrix = self.getNoiseCorrectionMatrix(self.noiseVectors[polarisation],
                                                                  polarisation)

            var = ncout.createVariable(str('noiseCorrectionMatrix_' + polarisation), 'f4',
                                       ('time', 'y', 'x',),
                                       zlib=True, complevel=compression_level,
                                       chunksizes=chunk_size)
            var.long_name = 'Thermal noise correction vector power values.'
            var.units = "1"
            var.grid_mapping = "crsWGS84"
            var.polarisation = "%s" % polarisation
            var[0, :, :] = noiseCorrectionMatrix

            del noiseCorrectionMatrix

        # Add subswath layers
        ##########################################################
        # Status
        print('\nAdding subswath layers')
        utils.memory_use(self.t0)

        for polarisation in self.polarisation:
            swathLayer, flags = self.getSwathList(polarisation)
            flag_values = np.array(sorted(flags.values()), dtype=np.int8)
            flags_meanings = ""
            for key in sorted(flags.keys()):
                flags_meanings += str(key + ' ')

            swathList = ncout.createVariable('swathList', 'i1', ('y', 'x',), fill_value=0,
                                             zlib=True, complevel=7, chunksizes=chunk_size[1:])
            swathList.long_name = 'Subswath List'
            swathList.flag_values = flag_values
            swathList.valid_range = np.array([flag_values.min(), flag_values.max()])
            swathList.flag_meanings = flags_meanings.strip()
            swathList.standard_name = "status_flag"
            swathList.units = "1"
            swathList.grid_mapping = "crsWGS84"
            # swathList.polarisation = "%s" %  polarisation
            swathList[:] = swathLayer
            break

        # Add GCP information
        ##########################################################
        # Status
        print('\nAdding GCP information')
        utils.memory_use(self.t0)

        gcp_units = {'slantRangeTime': 's', 'latitude': 'degrees', 'longitude': 'degrees',
                     'height': 'm', 'incidenceAngle': 'degrees', 'elevationAngle': 'degrees'}
        gcp_long_name = {
            'azimuthTime': 'Zero Doppler azimuth time to which grid point applies [UTC].',
            'slantRangeTime': 'Two way slant range time to grid point.',
            'line': 'Reference image MDS line to which this geolocation grid point applies.',
            'pixel': 'Reference image MDS sample to which this geolocation grid point applies',
            'latitude': 'Geodetic latitude of grid point.',
            'longitude': 'Geodetic longitude of grid point.',
            'height': 'Height of the grid point above sea level.',
            'incidenceAngle': 'Incidence angle to grid point.',
            'elevationAngle': 'Elevation angle to grid point.'}
        ncout.createDimension('gcp_index', len(self.gcps))
        for key, value in self.xmlGCPs.items():
            current_variable = key.split('_')[0]
            if current_variable == 'azimuthTime':
                var = ncout.createVariable(str('GCP_%s' % key), 'f4', ('gcp_index'), zlib=True)
                dates = np.array([datetime.strptime(t, '%Y-%m-%dT%H:%M:%S.%f') for t in value])
                ref_date = dates.min()
                value = np.array([td.total_seconds() for td in dates - ref_date])
                var.units = 's'
                var.long_name = gcp_long_name[current_variable]
                var.comment = 'Seconds since %s' % ref_date.strftime('%Y-%m-%dT%H:%M:%S.%f')
            else:
                var = ncout.createVariable(str('GCP_%s' % key), value.dtype, ('gcp_index'),
                                           zlib=True)
                if current_variable in gcp_units:
                    var.units = gcp_units[current_variable]
                var.long_name = gcp_long_name[current_variable]
            var[:] = value

        # Add product annotation metadata
        ##########################################################
        # Status
        print('\nAdding annotation information')
        utils.memory_use(self.t0)

        for polarisation in self.productMetadata:
            varBaseName = str('s1Level1ProductSchema_' + polarisation)
            productMetadata = self.productMetadata[polarisation]
            var = ncout.createVariable(varBaseName, 'i1')
            var.setncatts(productMetadata)

        # Add product annotation metadata lists
        ##########################################################
        # Status
        print('\nAdding annotation list information')
        utils.memory_use(self.t0)

        productMetadataListComment = {
            'swathMergeList': 'index:{swath:[firstAzimuthLine, firstRangeSample, lastAzimuthLine, '
                              'lastRangeSample, azimuthTime]}',
            'orbitList': 'time:[frame, position (x,y,z), velocity (x,y,z)]',
            'coordinateConversionList': 'index:[azimuthTime, slantRangeTime, sr0, '
                                        'srgrCoefficients, gr0, grsrCoefficients ]',
            'antennaPatternList': 'index:[swath, azimuthTime, slantRangeTime, elevationAngle, '
                                  'elevationPattern, incidenceAngle, terrainHeight, roll]'
            }
        productMetadataListUnits = {
            'swathMergeList': 'index: , firstAzimuthLine: , firstRangeSample: , lastAzimuthLine: '
                              ', lastRangeSample: , azimuthTime: datetime'}
        productMetadataListDatatype = {
            'swathMergeList': 'index:uint16 , firstAzimuthLine:unit32 , firstRangeSample:unit32 , '
                              'lastAzimuthLine:uint32 , lastRangeSample:uint32 , azimuthTime: UTC'}

        for polarisation in self.productMetadataList:
            for subkey in self.productMetadataList[polarisation]:
                varBaseName = str(subkey + '_' + polarisation)
                if True:
                    productMetadataList = self.productMetadataList[polarisation][subkey]
                    tmp_dict = {}
                    for k, v in productMetadataList.items():
                        tmp_dict[str(k)] = str(v)
                    var = ncout.createVariable(varBaseName, 'i1')
                    var.comment = productMetadataListComment[subkey]
                    var.setncatts(tmp_dict)

        # Add global attributes
        ##########################################################
        # Status
        print('\nAdding global attributes')
        utils.memory_use(self.t0)

        nowstr = self.t0.strftime("%Y-%m-%dT%H:%M:%SZ")
        ncout.title = 'Sentinel-1 GRD data'
        ncout.netcdf4_version_id = netCDF4.__netcdf4libversion__
        ncout.file_creation_date = nowstr

        self.globalAttribs['Conventions'] = "CF-1.8"
        self.globalAttribs['summary'] = 'Sentinel-1 C-band SAR GRD product.'
        self.globalAttribs[
            'keywords'] = '[Earth Science, Spectral/Engineering, RADAR, RADAR backscatter], ' \
                          '[Earth Science, Spectral/Engineering, RADAR, RADAR imagery], ' \
                          '[Earth Science, Spectral/Engineering, Microwave, Microwave Imagery]'
        self.globalAttribs['keywords_vocabulary'] = "GCMD Science Keywords"
        self.globalAttribs['institution'] = "Norwegian Meteorological Institute"
        self.globalAttribs['history'] = nowstr + ". Converted from SAFE to NetCDF by NBS team."
        ncout.setncatts(self.globalAttribs)
        ncout.sync()

        # self.ncout = ncout

        # Status
        ncout.close()
        print('\nFinished.')
        utils.memory_use(self.t0)

        return out_netcdf.is_file()

    def readNoiseData(self, xmlfile):
        """ Method for reading noise data from Sentinel-1 annotation files.
            This method supports both the thermal noise denoising conventions
            i.e. old convention applying range denoising and new convention
            adding denoising in azimuth direction.

            Structure on return arguments:

            Returns either the combination of range and azimuth noise variables
            or range and swathBounds for applying denoising per subswath.

            Range:
                Keys: azimuthTime
                Values: ['line','pixels','noiseLut']

            Azimuth:
                Keys: index/number
                Values: Subdirectory
                Subdirectory.keys: '(sub)swath'
                Subdirectory.values: ['firstAzimuthLine','firstRangeSample',
                         'lastAzimuthLine', 'lastRangeSample', 'line',
                         'noiseLut']

            swathBounds:
                Keys: index/number
                Values: Subdirectory
                Subdirectory.keys: '(sub)swath'
                Subdirectory.values: ['firstAzimuthLine','firstRangeSample',
                         'lastAzimuthLine', 'lastRangeSample', 'azimuthTime']

            Returns noiseRangeAndAzimuthList:
                Dictionary with:
                Keys: 'range' and 'azimuth'/'swathBounds'
                values: noiseRangeVectorList, noiseAzimuthVectorList
        """

        root = utils.xml_read(xmlfile)
        polarisation = root.find('.//polarisation').text

        # Noise in range direction
        noiseRangeVectorList = defaultdict(list)

        nrvl = root.findall('.//noiseRangeVector')  # Noise Range Vector List
        old_convention = False
        if nrvl == []:  # Following old convention
            nrvl = root.findall('.//noiseVector')
            range_variables = ['line', 'pixel', 'noiseLut']
            old_convention = True
        else:
            range_variables = ['line', 'pixel', 'noiseRangeLut']

        for noiseRangeVector in nrvl:
            azimuthTime = noiseRangeVector.find('./azimuthTime').text
            for variable in range_variables:
                current_element = noiseRangeVector.find(variable)
                noiseRangeVectorList[azimuthTime].append(current_element.text)

        # Read product annotation file for same polarisation to retrieve
        # image annotation information. LAD - Level 1 Annotation Data Set
        LAD_variables = ['azimuthSteeringRate',
                         # skipped dataDcPolynomial, azimuthFmRate and velocity (x,y,z)
                         'radarFrequency', 'linesPerBurst',
                         'azimuthTimeInterval', 'productFirstLineUtcTime']
        for LAD in self.xmlFiles['s1Level1ProductSchema']:
            lad_root = utils.xml_read(LAD)
            lad_polarisation = lad_root.find('.//polarisation').text
            if lad_polarisation == polarisation:
                for lad_var in LAD_variables:
                    self.imageAnnotation[polarisation][lad_var] = lad_root.find(
                        './/%s' % lad_var).text
                break

        # If old NADS (Noise Annotation Data Set), read swath bounds from LAD
        if old_convention:
            swathMergeList = lad_root.find('.//swathMergeList')
            swathBoundsList = defaultdict(dict)
            counter = 0
            for swath in swathMergeList.findall('.//swathMerge'):
                current_swath = swath.find('.//swath').text
                for burst in swath.findall('.//swathBounds'):
                    values = []
                    values.append(burst.find('./firstAzimuthLine').text)
                    values.append(burst.find('./firstRangeSample').text)
                    values.append(burst.find('./lastAzimuthLine').text)
                    values.append(burst.find('./lastRangeSample').text)
                    values.append(burst.find('./azimuthTime').text)

                    swathBoundsList[counter][current_swath] = values
                    counter += 1

        if not old_convention:
            # Noise in azimuth direction
            noiseAzimuthVectorList = defaultdict(dict)
            azimuth_variables = ['line', 'noiseAzimuthLut']

            navl = root.findall('.//noiseAzimuthVector')  # Noise Range Vector List

            for i, noiseAzimuthVector in enumerate(navl):
                current_swath = noiseAzimuthVector.find('./swath').text
                values = []
                values.append(noiseAzimuthVector.find('./firstAzimuthLine').text)
                values.append(noiseAzimuthVector.find('./firstRangeSample').text)
                values.append(noiseAzimuthVector.find('./lastAzimuthLine').text)
                values.append(noiseAzimuthVector.find('./lastRangeSample').text)

                for variable in azimuth_variables:
                    current_element = noiseAzimuthVector.find(variable)
                    values.append(current_element.text)

                noiseAzimuthVectorList[i][current_swath] = values  # append(current_element.text)

        # Packing all variables to one dictionary
        if old_convention:
            noiseRangeAndAzimuthList = {'range': noiseRangeVectorList,
                                        'swathBounds': swathBoundsList}
        else:
            noiseRangeAndAzimuthList = {'range': noiseRangeVectorList,
                                        'azimuth': noiseAzimuthVectorList}

        return noiseRangeAndAzimuthList, polarisation

    def readPixelsLines(self, xmlfile):

        root = utils.xml_read(xmlfile)
        polarisation = root.find('.//polarisation').text

        # Get pixels where we have calibration values. Assume regular distripution over all image
        pixels = []
        npix = []
        line = []
        lines = []

        # Get line nublers for calibration values
        for l in root.iter('line'):
            line.append(l.text)

        numLine = 0
        for p in root.iter('pixel'):
            p = p.text.split(' ')
            npix.append(len(p))
            [pixels.append(x) for x in p]
            [lines.append(line[numLine]) for i in range(len(p))]
            numLine += 1

        if len(lines) != len(pixels):
            print(
                'Error: Wrong size of arrays. legth of pixels and lines should be the same '
                'pixels=%d lines=%d' % (
                len(pixels), len(lines)))
            return -1

        return (polarisation, pixels, lines)

    def getCalTable(self, xmlfile, tName):
        root = utils.xml_read(xmlfile)

        # Get calibration values
        cal = []
        for c in root.iter(tName):
            c = c.text.split(' ')
            [cal.append(x) for x in c]

        return cal

    def getCalLayer(self, pixels, lines, cal_table):
        """ Interpolate calibration layer"""
        xSize = self.xSize
        ySize = self.ySize

        x = list(range(0, xSize))
        y = list(range(0, ySize))

        nb_pixels = (pixels == 0).sum()
        nb_lines = (lines == 0).sum()
        calibration_table = cal_table.reshape(nb_pixels, nb_lines)
        try:
            tck = interpolate.RectBivariateSpline(lines[0::nb_lines], pixels[0:nb_lines],
                                              calibration_table)
            lutOut = tck(y, x)
        # For non-monotonous data. Keep RectBivariateSpline for simpler cases as way faster.
        except ValueError:
            tck = interpolate.interp2d(lines[0::nb_lines], pixels[0:nb_lines], calibration_table.T)
            lutOut = tck(y, x).T

        return lutOut

    def getGCPValues(self, xmlfile, parameter):
        """ Method for retrieving Geo Location Point parameter from xml file."""
        root = utils.xml_read(xmlfile)
        polarisation = root.find('.//polarisation').text

        #
        out_list = []

        # Get parameter values in ground control points
        for l in root.iter('geolocationGridPoint'):
            out_list.append(l.find(parameter).text)

        return polarisation, out_list

    def readSwathList(self, noiseVector):  # ,imageAnnotationDict):
        """ Returns dictionary with swath ID as key and number of azimuth denoising
            blocks as value.

            Keyword values:
            noiseVector -- Noise vector containing range and azimuth noise
                           values retrieved from the readNoiseData method.
        """
        noiseRangeVectorList = noiseVector['range']
        if 'azimuth' in noiseVector:
            noiseAzimuthVectorList = noiseVector['azimuth']
        else:
            noiseAzimuthVectorList = noiseVector['swathBounds']

        # Set swath list (i.e. unique swath IDs)
        swathList = np.array([])
        for noiseAzimuthVector in list(noiseAzimuthVectorList.values()):
            swathList = np.append(swathList, list(noiseAzimuthVector.keys()))

        swathList, swathListCounts = np.unique(swathList, return_counts=True)
        swathList = dict(list(zip(swathList, swathListCounts)))
        return swathList

    def getSwathList(self, polarisation):
        """ Returns swathList as raster layer.

            Keyword values:
            polarisation -- polarisation of rasterband
            subswath_flag -- flags for subswath
        """

        swathMergeList = self.productMetadataList[polarisation]['swathMergeList']

        if self.globalAttribs['MODE'] == 'EW':
            subswath_flag = {'EW1': 1, 'EW2': 2, 'EW3': 3, 'EW4': 4, 'EW5': 5}
        elif self.globalAttribs['MODE'] == 'IW':
            subswath_flag = {'IW1': 1, 'IW2': 2, 'IW3': 3}
        else:
            print("Undefined mode %s" % self.globalAttribs['MODE'])
            return 0

        swathListRaster = np.zeros((self.ySize, self.xSize))
        for index, subswath in swathMergeList.items():
            for key, value in subswath.items():
                firstAzimuthLine, firstRangeSample, lastAzimuthLine, lastRangeSample, azimuthTime\
                    = value
                firstAzimuthLine = int(firstAzimuthLine)
                firstRangeSample = int(firstRangeSample)
                lastAzimuthLine = int(lastAzimuthLine)
                lastRangeSample = int(lastRangeSample)
                swathListRaster[firstAzimuthLine:lastAzimuthLine + 1,
                firstRangeSample:lastRangeSample + 1] = subswath_flag[key]

        return swathListRaster, subswath_flag

    def getNoiseRangeRecordsInInterval(self, noiseRangeVectors, noiseAzimuthVectorStart,
                                       noiseAzimuthVectorStop):
        """ Method for the retrieval of the noise Range records in the current
            azimuth denoising block, according to the:
            'Thermal Denoising of Products Generated by the S-1 IPF.'

            Keyword values:

            noiseRangeVectors -- list of timestamps for all noise range vectors
            noiseAzimuthVectorStart -- start time for azimuth block
            noiseAzimuthVectorStop -- stop time for azimuth block
        """
        validNoiseRangeVectors = []
        first_index = None
        for index, vector in enumerate(noiseRangeVectors):
            vector_time = datetime.strptime(vector, '%Y-%m-%dT%H:%M:%S.%f')

            if noiseAzimuthVectorStart <= vector_time <= noiseAzimuthVectorStop:
                validNoiseRangeVectors.append(vector)
                if not first_index:
                    first_index = index

        return validNoiseRangeVectors, first_index

    def getNearestRangeRecordInInterval(self, noiseRangeKeys, blockCenterTime,
                                        currentSwathStartTime, currentSwathEndTime):
        """ Returns the key for the noise range record in the current
            swath closest to the center of the azimuth block, according to the:
            'Thermal Denoising of Products Generated by the S-1 IPF.'

            Keyword values:

            noiseRangeKeys -- datestamps for noise range records
            blockCenterTime -- center of the noise azimuth block
            currentSwathStartTime -- start time for the current sub-swath
            currentSwathEndTime -- end time for the current sub-swath
        """

        valid_vectors, index = self.getNoiseRangeRecordsInInterval(noiseRangeKeys,
                                                                   currentSwathStartTime,
                                                                   currentSwathEndTime)
        valid_vectors_dt = [datetime.strptime(vector, '%Y-%m-%dT%H:%M:%S.%f') for vector in
                            valid_vectors]

        nearest_record = [min(valid_vectors_dt, key=lambda x: abs(x - blockCenterTime)).strftime(
            "%Y-%m-%dT%H:%M:%S.%f")]
        index = valid_vectors.index(nearest_record[0])
        return nearest_record, index

    def getNoiseCorrectionMatrix(self, noiseAzimuthAndRangeVectorList, polarisation):
        """ Returns the thermal noise correction matrix according to the:
            'Thermal Denoising of Products Generated by the S-1 IPF.'

            Keyword values:

            noiseAzimuthAndRangeVectorList -- defaultdict with range and
            azimuth/swathBounds as keys, depending on old or new denoising
            format.

            polarisation -- polarisation
        """
        t0_duration = datetime.now()
        imageAnnotation = self.imageAnnotation[polarisation]

        old_convention = False
        if 'swathBounds' in noiseAzimuthAndRangeVectorList:  # old NADS
            noiseAzimuthVectorList = noiseAzimuthAndRangeVectorList['swathBounds']
            old_convention = True
        else:
            noiseAzimuthVectorList = noiseAzimuthAndRangeVectorList['azimuth']

        noiseRangeVectorList = noiseAzimuthAndRangeVectorList['range']

        swathList = self.readSwathList(noiseAzimuthAndRangeVectorList)
        t0 = datetime.strptime(imageAnnotation['productFirstLineUtcTime'], '%Y-%m-%dT%H:%M:%S.%f')
        delta_ts = float(imageAnnotation['azimuthTimeInterval'])  # [s]
        noiseAzimuthMatrix = np.zeros((self.ySize, self.xSize))
        noiseRangeMatrix = np.zeros((self.ySize, self.xSize))

        # Deciding current swath time interval
        for swath_, swathCount_ in swathList.items():
            currentSwathStartTime = None
            currentSwathEndTime = None
            for noiseAzimuthVector_id, noiseAzimuthVector in noiseAzimuthVectorList.items():
                if swath_ in noiseAzimuthVector:
                    values = noiseAzimuthVector[swath_]
                    firstAzimuthLine = int(values[0])
                    lastAzimuthLine = int(values[2])
                    firstRangeSample = int(values[1])
                    lastRangeSample = int(values[3])
                    # line = np.array(values[4].split(),np.int)
                    # noiseAzimuthLUT = np.array(values[5].split(),np.float)
                    noiseAzimuthVectorStart = t0 + timedelta(seconds=firstAzimuthLine * delta_ts)
                    noiseAzimuthVectorStop = t0 + timedelta(seconds=lastAzimuthLine * delta_ts)
                    if not currentSwathStartTime:
                        currentSwathStartTime = noiseAzimuthVectorStart
                    else:
                        if currentSwathStartTime > noiseAzimuthVectorStart:
                            currentSwathStartTime = noiseAzimuthVectorStart

                    if not currentSwathEndTime:
                        currentSwathEndTime = noiseAzimuthVectorStop
                    else:
                        if currentSwathEndTime < noiseAzimuthVectorStop:
                            currentSwathEndTime = noiseAzimuthVectorStop

        for swath_, swathCount_ in swathList.items():

            # STEP 1
            for noiseAzimuthVector_id, noiseAzimuthVector in noiseAzimuthVectorList.items():
                if swath_ in noiseAzimuthVector:
                    values = noiseAzimuthVector[swath_]
                    firstAzimuthLine = int(values[0])
                    lastAzimuthLine = int(values[2])
                    firstRangeSample = int(values[1])
                    lastRangeSample = int(values[3])
                    noiseAzimuthVectorStart = t0 + timedelta(seconds=firstAzimuthLine * delta_ts)
                    noiseAzimuthVectorStop = t0 + timedelta(seconds=lastAzimuthLine * delta_ts)
                    sampleIndex = np.arange(firstRangeSample, lastRangeSample + 1)
                    lineIndex = np.arange(firstAzimuthLine, lastAzimuthLine + 1)
                    numberOfSamples = lastRangeSample - firstRangeSample + 1
                    numberOfLines = lastAzimuthLine - firstAzimuthLine + 1

                    if not old_convention:
                        line = np.array(values[4].split(), np.int)
                        noiseAzimuthLUT = np.array(values[5].split(), np.float)
                        # print noiseAzimuthVector_id,lineIndex,line, noiseAzimuthLUT
                        if len(line) > 1:
                            intp1 = interpolate.interp1d(line, noiseAzimuthLUT,
                                                         fill_value='extrapolate')
                            noiseAzimuthVector_ = intp1(lineIndex)
                        else:
                            noiseAzimuthVector_ = np.zeros(1)
                            noiseAzimuthVector_[:] = noiseAzimuthLUT[0]
                        # print len(noiseAzimuthVector_)
                        # plt.plot(line, noiseAzimuthLUT, 'go-', lineIndex, noiseAzimuthVector_,
                        # '-')
                        # plt.legend(['sub-sampled','interpolated'])
                        # plt.show()

                        # create row vector
                        # noiseAzimuthVector_ = noiseAzimuthVector_.T
                        # print sampleIndex
                        # print numberOfLines
                        # noiseAzimuthMatrix[lineIndex,sampleIndex] = np.tile(
                        # noiseAzimuthVector_,(numberOfSamples,1))
                        # noiseAzimuthMatrix[firstAzimuthLine:lastAzimuthLine+1,
                        # firstRangeSample:lastRangeSample+1]=noiseAzimuthVector_
                        noiseAzimuthMatrix[firstAzimuthLine:lastAzimuthLine + 1,
                        firstRangeSample:lastRangeSample + 1] = np.tile(noiseAzimuthVector_,
                                                                        (numberOfSamples, 1)).T
                    else:
                        noiseAzimuthMatrix[:] = 1

                    # STEP 2
                    # Parsing the range denoising record
                    noiseRangeKeys = sorted(noiseRangeVectorList.keys())  # NOTE Is this OK?
                    validRangeVectorKeys, noiseRangeVectorFirstIndex = \
                        self.getNoiseRangeRecordsInInterval(
                        noiseRangeKeys, noiseAzimuthVectorStart, noiseAzimuthVectorStop)
                    if len(validRangeVectorKeys) == 0:
                        blockCenterTime = noiseAzimuthVectorStart + (
                                    noiseAzimuthVectorStop - noiseAzimuthVectorStart) / 2
                        validRangeVectorKeys, noiseRangeVectorFirstIndex = \
                            self.getNearestRangeRecordInInterval(
                            noiseRangeKeys,
                            blockCenterTime, currentSwathStartTime,
                            currentSwathEndTime)
                        if validRangeVectorKeys == None:
                            print('Error. No valid vector found.')
                            sys.exit([1])

                    noiseRangeVectorList_ = np.zeros((numberOfSamples, len(validRangeVectorKeys)))
                    # noiseRangeVectorLine_ = np.zeros((numberOfSamples,
                    # len(validRangeVectorKeys))) #should be numberOfLines?
                    noiseRangeVectorLine_ = np.zeros((len(validRangeVectorKeys)))

                    # print validRangeVectorKeys, noiseRangeVectorFirstIndex
                    for index, key in enumerate(validRangeVectorKeys):
                        rangeRecordIndex = index + noiseRangeVectorFirstIndex
                        rangeRecPixels_ = np.array(noiseRangeVectorList[key][1].split(),
                                                   np.int)  # getNoiseRangeRecordByIndex (
                        # rangeRecordIndex)
                        rangeRecLines_ = np.array(noiseRangeVectorList[key][2].split(), np.float)
                        rangePixelToInterp_0 = np.argwhere(
                            rangeRecPixels_ >= firstRangeSample).min()
                        rangePixelToInterp_n = np.argwhere(rangeRecPixels_ <= lastRangeSample).max()
                        # rangePixelToInterp = rangeRecPixels_[
                        # rangePixelToInterp_0:rangePixelToInterp_n+1]
                        rangePixelToInterp = rangeRecPixels_[
                                             rangePixelToInterp_0:rangePixelToInterp_n + 1]
                        # rangePixelToInterp = rangeRecPixels_[(rangeRecPixels_ >=
                        # firstRangeSample) & (rangeRecPixels_ <= lastRangeSample)]

                        intp1_range = interpolate.interp1d(rangePixelToInterp, rangeRecLines_[
                                                                               rangePixelToInterp_0:rangePixelToInterp_n + 1],
                                                           fill_value='extrapolate')
                        noiseRangeVectorList_[:, index] = intp1_range(sampleIndex)

                        noiseRangeVectorLine_[index] = np.int(noiseRangeVectorList[key][0])

                    # STEP 3
                    # Generate range/azimuth denoising correction
                    noiseRangeMatrix_ = np.zeros((numberOfSamples, numberOfLines))

                    for i in range(numberOfSamples):
                        if len(noiseRangeVectorLine_) > 1:
                            intp1_line = interpolate.interp1d(noiseRangeVectorLine_,
                                                              noiseRangeVectorList_[i, :],
                                                              fill_value='extrapolate')
                            noiseRangeMatrix_[i, :] = intp1_line(lineIndex)
                        else:
                            noiseRangeMatrix_[i, :] = noiseRangeVectorList_[
                                i]  # Not able to perform azimuth interpolation. Hence writing the same value to each line index.

                    noiseRangeMatrix[lineIndex[0]:lineIndex[-1] + 1,
                    sampleIndex[0]:sampleIndex[-1] + 1] = noiseRangeMatrix_.T

        noiseCorrectionMatrix_ = noiseRangeMatrix * noiseAzimuthMatrix
        print("Created noise correction matrix in: ", datetime.now() - t0_duration)
        return noiseCorrectionMatrix_


if __name__ == '__main__':

    workdir = pathlib.Path('/home/elodief/Data/NBS')

    products = ['S1B_IW_GRDM_1SDV_20201029T050332_20201029T050405_024023_02DA93_3C79',
                'S1B_EW_GRDM_1SDH_20201029T081927_20201029T082027_024025_02DAA1_4926']

    # Noise matrix pb
    products = ['S1A_EW_GRDH_1SDH_20201023T180210_20201023T180420_034927_0412AD_4F16']

    #products = ['S1B_EW_GRDM_1SDH_20201029T081927_20201029T082027_024025_02DAA1_4926']

    for product in products:

<<<<<<< HEAD
        outdir = workdir / 'NBS_test_data' / 'safe2nc_latest_gdal_02' / product
=======
        outdir = workdir / 'NBS_test_data' / 'bugfix_noise_02' / product
>>>>>>> 9d06027f
        outdir.parent.mkdir(parents=False, exist_ok=True)
        conversion_object = Sentinel1_reader_and_NetCDF_converter(
            product=product,
            indir=workdir / 'NBS_test_data' / 'zips',
            #indir=workdir / 'NBS_reference_data' / 'reference_datain_local',
            outdir=outdir)
        conversion_object.write_to_NetCDF(outdir, 7)<|MERGE_RESOLUTION|>--- conflicted
+++ resolved
@@ -1001,11 +1001,7 @@
 
     for product in products:
 
-<<<<<<< HEAD
-        outdir = workdir / 'NBS_test_data' / 'safe2nc_latest_gdal_02' / product
-=======
         outdir = workdir / 'NBS_test_data' / 'bugfix_noise_02' / product
->>>>>>> 9d06027f
         outdir.parent.mkdir(parents=False, exist_ok=True)
         conversion_object = Sentinel1_reader_and_NetCDF_converter(
             product=product,
